## nend iOS Mediation Adapter Changelog

<<<<<<< HEAD
#### Version 5.4.0.0
- Verified compatibility with nend SDK 5.4.0
- Added support for native ad.

Built and tested with
- Google Mobile Ads SDK version 7.53.1.
- Nend SDK version 5.4.0.
=======
#### Version 5.3.1.0
- Verified compatibility with nend SDK 5.3.1.

Build and tested with
- Google Mobile Ads SDK version 7.52.0.
- Nend SDK version 5.3.1.
>>>>>>> c7829490

#### Version 5.3.0.0
- Verified compatibility with nend SDK 5.3.0.

Built and tested with:
- Google Mobile Ads SDK version 7.50.0.
- Nend SDK version 5.3.0.

#### Version 5.1.1.0
- Updated the adapter to use the new rewarded API.
- Now requires Google Mobile Ads SDK version 7.42.2 or higher.
- Verified compatibility with nend SDK 5.1.1.
- Changed condition that checking banner size.
  Appropriate size for SmartBanner
  - kGADAdSizeSmartBannerPortrait
    - iPhone: 320×50
    - iPad: 728×90 or 320×50
  - kGADAdSizeSmartBannerLandscape
    - iPad: 728×90 or 320×50
- Added support for flexible banner ad sizes.

#### Version 5.1.0.0
- Verified compatibility with nend SDK 5.1.0.

#### Version 5.0.3.0
- Verified compatibility with nend SDK 5.0.3.

#### Version 5.0.2.0
- Verified compatibility with nend SDK 5.0.2.

#### Version 5.0.1.0
- Verified compatibility with nend SDK 5.0.1.

#### Version 5.0.0.0
- Verified compatibility with nend SDK 5.0.0.

#### Version 4.0.6.0
- Verified compatibility with nend SDK 4.0.6.
- Remove to set userFeature property.

#### Version 4.0.5.0
- Verified compatibility with nend SDK 4.0.5.

#### Version 4.0.4.0
- Verified compatibility with nend SDK 4.0.4.

#### Version 4.0.3.0
- Verified compatibility with nend SDK 4.0.3.

#### Version 4.0.2.0
- First release in Google Mobile Ads mediation open source project.
- Added support for reward-based video ads.

#### Previous Versions
- Supports banner and interstitial ads.<|MERGE_RESOLUTION|>--- conflicted
+++ resolved
@@ -1,6 +1,5 @@
 ## nend iOS Mediation Adapter Changelog
 
-<<<<<<< HEAD
 #### Version 5.4.0.0
 - Verified compatibility with nend SDK 5.4.0
 - Added support for native ad.
@@ -8,14 +7,13 @@
 Built and tested with
 - Google Mobile Ads SDK version 7.53.1.
 - Nend SDK version 5.4.0.
-=======
+
 #### Version 5.3.1.0
 - Verified compatibility with nend SDK 5.3.1.
 
 Build and tested with
 - Google Mobile Ads SDK version 7.52.0.
 - Nend SDK version 5.3.1.
->>>>>>> c7829490
 
 #### Version 5.3.0.0
 - Verified compatibility with nend SDK 5.3.0.
