--- conflicted
+++ resolved
@@ -1,12 +1,6 @@
 ## Facebook iOS Mediation Adapter Changelog
 
 #### Next Version
-<<<<<<< HEAD
-
-
-#### Version 5.8.0.0
-- Verified compatibility with FAN 5.8.0.
-=======
 - Adapter now calls adapterWillPresentScreen: immediately followed by adapterDidDismissScreen: if interstitial ads fail to present.
 - For non-open bidding, adapter now calls adapterWillPresentScreen: as soon as the ad is presented, not when the FB SDK records an impression. This now matches existing open bidding behavior.
 - Fixed a bug where some banner requests failed with reason "Display format doesn't match".
@@ -20,7 +14,6 @@
 
 #### Version 5.8.0.0 (Deprecated, use 5.8.0.1 or newer)
 - Verified compatibility with FAN SDK 5.8.0.
->>>>>>> 0c366a17
 - Adapter now returns a non-zero `mediaContent` aspect ratio regardless if the media view is rendered or not.
 
 Built and tested with
@@ -36,6 +29,7 @@
 
 #### Version 5.7.1.1 (Deprecated, use 5.8.0.1 or newer)
 - Removed support for the i386 architecture.
+
 Built and tested with
 - Google Mobile Ads SDK version 7.56.0.
 - FAN SDK version 5.7.1.
