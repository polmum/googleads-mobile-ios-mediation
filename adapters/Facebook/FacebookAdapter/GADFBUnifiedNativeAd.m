// Copyright 2019 Google Inc.
//
// Licensed under the Apache License, Version 2.0 (the "License");
// you may not use this file except in compliance with the License.
// You may obtain a copy of the License at
//
//     http://www.apache.org/licenses/LICENSE-2.0
//
// Unless required by applicable law or agreed to in writing, software
// distributed under the License is distributed on an "AS IS" BASIS,
// WITHOUT WARRANTIES OR CONDITIONS OF ANY KIND, either express or implied.
// See the License for the specific language governing permissions and
// limitations under the License.

#import "GADFBUnifiedNativeAd.h"

#import <FBAudienceNetwork/FBAudienceNetwork.h>
#import <GoogleMobileAds/GoogleMobileAds.h>
#include <stdatomic.h>
#import "GADFBAdapterDelegate.h"
#import "GADFBExtraAssets.h"
#import "GADFBNetworkExtras.h"
#import "GADFBUtils.h"
#import "GADMAdapterFacebookConstants.h"
#import "GADMediationAdapterFacebook.h"

@interface GADFBUnifiedNativeAd () <GADMediatedUnifiedNativeAd,
                                    FBNativeAdDelegate,
                                    FBMediaViewDelegate>

@end

@implementation GADFBUnifiedNativeAd {
  /// Connector from the Google Mobile Ads SDK to receive ad configurations.
  __weak id<GADMAdNetworkConnector> _connector;

  /// Adapter for receiving ad request notifications.
  __weak id<GADMAdNetworkAdapter> _adapter;

  /// Native ad obtained from Facebook's Audience Network.
  FBNativeAd *_nativeAd;

  ///  A dictionary of asset names and object pairs for assets that are not handled by properties of
  ///  the GADMediatedUnifiedNativeAd subclass
  NSDictionary<NSString *, id> *_extraAssets;

  /// Holds the state for impression being logged.
  atomic_flag _impressionLogged;

  /// Facebook media view.
  FBMediaView *_mediaView;
}

- (instancetype)initWithGADMAdNetworkConnector:(nonnull id<GADMAdNetworkConnector>)connector
                                       adapter:(nonnull id<GADMAdNetworkAdapter>)adapter {
  self = [super initWithGADMAdNetworkConnector:connector adapter:adapter];
  if (self) {
    _adapter = adapter;
    _connector = connector;
  }
  return self;
}

- (void)requestNativeAd {
  id<GADMAdNetworkConnector> strongConnector = _connector;
  id<GADMAdNetworkAdapter> strongAdapter = _adapter;

  if (!strongConnector || !strongAdapter) {
    return;
  }

  // -[FBNativeAd initWithPlacementID:] throws an NSInvalidArgumentException if the placement ID is
  // nil.
  NSString *placementID = [strongConnector publisherId];
  if (!placementID) {
    NSError *error =
        GADFBErrorWithCodeAndDescription(GADFBErrorInvalidRequest, @"Placement ID cannot be nil.");
    [strongConnector adapter:strongAdapter didFailAd:error];
    return;
  }

  GADFBConfigureMediationService();

  _nativeAd = [[FBNativeAd alloc] initWithPlacementID:placementID];

  if (!_nativeAd) {
    NSString *description = [[NSString alloc]
        initWithFormat:@"Failed to initialize %@.", NSStringFromClass([FBNativeAd class])];
    NSError *error = GADFBErrorWithCodeAndDescription(GADFBErrorAdObjectNil, description);
    [strongConnector adapter:strongAdapter didFailAd:error];
    return;
  }
  _nativeAd.delegate = self;
  [_nativeAd loadAd];
}

- (void)stopBeingDelegate {
  _nativeAd.delegate = nil;
  _mediaView.delegate = nil;
}

- (nullable NSDictionary *)extraAssets {
  NSString *socialContext = [_nativeAd.socialContext copy];
  if (socialContext) {
    return @{GADFBSocialContext : socialContext};
  }
  return nil;
}

- (nullable GADNativeAdImage *)icon {
  return [[GADNativeAdImage alloc] initWithImage:_nativeAd.iconImage];
}

- (nullable NSString *)headline {
  return _nativeAd.headline;
}

- (nullable NSString *)advertiser {
  return _nativeAd.advertiserName;
}

- (nullable NSString *)body {
  return _nativeAd.bodyText;
}

- (nullable NSString *)callToAction {
  return _nativeAd.callToAction;
}

/// Media view.
- (nullable UIView *)mediaView {
  return _mediaView;
}

/// Returns YES if the ad has video content.
/// Because the Facebook Audience Network SDK doesn't offer a way to determine whether a native ad
/// contains a video asset or not, the adapter always returns a MediaView and claims to have video
/// content.
- (BOOL)hasVideoContent {
  return YES;
}

<<<<<<< HEAD
- (CGFloat)mediaContentAspectRatio{
  return _nativeAd.aspectRatio;
=======
- (CGFloat)mediaContentAspectRatio {
  return _mediaView.aspectRatio;
>>>>>>> b8e2cbf2
}

#pragma mark - GADMediatedUnifiedNativeAd

- (void)didRenderInView:(UIView *)view
       clickableAssetViews:
           (NSDictionary<GADUnifiedNativeAssetIdentifier, UIView *> *)clickableAssetViews
    nonclickableAssetViews:
        (NSDictionary<GADUnifiedNativeAssetIdentifier, UIView *> *)nonclickableAssetViews
            viewController:(UIViewController *)viewController {
  NSArray *assets = clickableAssetViews.allValues;
  UIImageView *iconView = nil;
  if ([clickableAssetViews[GADUnifiedNativeIconAsset] isKindOfClass:[UIImageView class]]) {
    iconView = (UIImageView *)clickableAssetViews[GADUnifiedNativeIconAsset];
  }

  [_nativeAd registerViewForInteraction:view
                              mediaView:_mediaView
                          iconImageView:iconView
                         viewController:viewController
                         clickableViews:assets];
}

- (void)didUntrackView:(UIView *)view {
  [_nativeAd unregisterView];
}

#pragma mark - FBNativeAdDelegate

- (void)nativeAdDidLoad:(nonnull FBNativeAd *)nativeAd {
  if (_nativeAd) {
    [_nativeAd unregisterView];
  }
  _nativeAd = nativeAd;
  _mediaView = [[FBMediaView alloc] init];
  _mediaView.delegate = self;
  [self loadAdOptionsView];
  self.adOptionsView.nativeAd = _nativeAd;
  id<GADMAdNetworkAdapter> strongAdapter = self->_adapter;
  id<GADMAdNetworkConnector> strongConnector = self->_connector;
  [strongConnector adapter:strongAdapter didReceiveMediatedUnifiedNativeAd:self];
}

- (void)nativeAdWillLogImpression:(nonnull FBNativeAd *)nativeAd {
  if (atomic_flag_test_and_set(&_impressionLogged)) {
    GADFB_LOG(@"FBNativeAd is trying to log an impression again. Adapter will ignore "
              @"duplicate impression pings.");
    return;
  }
  [GADMediatedUnifiedNativeAdNotificationSource mediatedNativeAdDidRecordImpression:self];
}

- (void)nativeAd:(nonnull FBNativeAd *)nativeAd didFailWithError:(nonnull NSError *)error {
  id<GADMAdNetworkConnector> strongConnector = _connector;
  id<GADMAdNetworkAdapter> strongAdapter = _adapter;
  [strongConnector adapter:strongAdapter didFailAd:error];
}

- (void)nativeAdDidClick:(nonnull FBNativeAd *)nativeAd {
  [GADMediatedUnifiedNativeAdNotificationSource mediatedNativeAdDidRecordClick:self];
  [GADMediatedUnifiedNativeAdNotificationSource mediatedNativeAdWillLeaveApplication:self];
}

- (void)nativeAdDidFinishHandlingClick:(nonnull FBNativeAd *)nativeAd {
  // Do nothing.
}

#pragma mark - FBMediaViewDelegate

- (void)mediaViewVideoDidComplete:(nonnull FBMediaView *)mediaView {
  [GADMediatedUnifiedNativeAdNotificationSource mediatedNativeAdDidEndVideoPlayback:self];
}

- (void)mediaViewVideoDidPlay:(nonnull FBMediaView *)mediaView {
  [GADMediatedUnifiedNativeAdNotificationSource mediatedNativeAdDidPlayVideo:self];
}

- (void)mediaViewVideoDidPause:(nonnull FBMediaView *)mediaView {
  [GADMediatedUnifiedNativeAdNotificationSource mediatedNativeAdDidPauseVideo:self];
}

- (void)mediaViewDidLoad:(nonnull FBMediaView *)mediaView {
  // Do nothing.
}

@end<|MERGE_RESOLUTION|>--- conflicted
+++ resolved
@@ -140,13 +140,8 @@
   return YES;
 }
 
-<<<<<<< HEAD
 - (CGFloat)mediaContentAspectRatio{
   return _nativeAd.aspectRatio;
-=======
-- (CGFloat)mediaContentAspectRatio {
-  return _mediaView.aspectRatio;
->>>>>>> b8e2cbf2
 }
 
 #pragma mark - GADMediatedUnifiedNativeAd
