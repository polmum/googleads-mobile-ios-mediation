## Chartboost iOS Mediation Adapter Changelog

#### Version 8.2.0.0
- Verified compatibility with Chartboost SDK 8.2.0.
<<<<<<< HEAD
=======
- Now requires Google Mobile Ads SDK version 7.61.0 or higher.

Build and tested with
- Google Mobile Ads SDK version 7.61.0.
- Chartboost SDK version 8.2.0.
>>>>>>> fdd39976

#### Version 8.1.0.1
- Updated the minimum required Google Mobile Ads SDK version to 7.60.0.
- Updated the adapter to use Chartboost's new API and removed deprecated APIs.
- Adapter now supports loading multiple ads of the same format using the same Chartboost location.
- If the reward is not overridden in the AdMob or Ad Manager UI, the reward value for rewarded ads is now the value specified in the Chartboost UI instead of `0`.

Build and tested with
- Google Mobile Ads SDK version 7.60.0.
- Chartboost SDK version 8.1.0.

#### Version 8.1.0.0
- Verified compatibility with Chartboost SDK 8.1.0.
- Updated the minimum required Google Mobile Ads SDK version to 7.59.0.
- Removed support for the i386 architecture.

Build and tested with
- Google Mobile Ads SDK version 7.59.0.
- Chartboost SDK version 8.1.0.

#### Version 8.0.4.0
- Verified compatibility with Chartboost SDK 8.0.4.

Build and tested with
- Google Mobile Ads SDK version 7.52.0.
- Chartboost SDK version 8.0.4.

#### Version 8.0.1.1
- Fixed an issue where requesting banner ads returns no fills.

#### Version 8.0.1.0
- Verified compatibility with Chartboost SDK 8.0.1.
- Added support to request banner ads.

#### Version 7.5.0.1
- Added code to correctly initialize the Chartboost SDK.

#### Version 7.5.0.0
- Verified compatibility with Chartboost SDK 7.5.0.
- Updated the adapter to use the new rewarded API.
- Updated the adapter to handle multiple interstitial requests.
- Now requires Google Mobile Ads SDK version 7.42.2 or higher.

#### Version 7.3.0.0
- Verified compatibility with Chartboost SDK 7.3.0.

#### Version 7.2.0.1
- Added `adapterDidCompletePlayingRewardBasedVideoAd:` callback to the adapter.

#### Version 7.2.0.0
- Verified compatibility with Chartboost SDK 7.2.0.

#### Version 7.1.2.0
- Verified compatibility with Chartboost SDK 7.1.2.

#### Version 7.1.1.0
- Verified compatibility with Chartboost SDK 7.1.1.

#### Version 7.1.0.0
- Verified compatibility with Chartboost SDK 7.1.0.

#### Version 7.0.4.0
- Verified compatibility with Chartboost SDK 7.0.4.

#### Version 7.0.3.0
- Verified compatibility with Chartboost SDK 7.0.3.

#### Version 7.0.2.0
- Verified compatibility with Chartboost SDK 7.0.2.
- Added support for two new Chartboost error codes.

#### Version 7.0.1.0
- Verified compatibility with Chartboost SDK 7.0.1.

#### Version 7.0.0.0
- Verified compatibility with Chartboost SDK 7.0.0.

#### Version 6.6.3.0
- Verified compatibility with Chartboost SDK 6.6.3.
- Removed the support for 'armv7s' architecture.
- Fixed a bug where publishers faced a compilation issue in Swift when importing
  `ChartboostAdapter.framework` as a module which was importing non-modular
  Chartboost SDK.

#### Version 6.6.2.0
- Verified compatibility with Chartboost SDK 6.6.2.

#### Version 6.6.1.0
- Verified compatibility with Chartboost SDK 6.6.1.

#### Version 6.6.0.0
- Verified compatibility with Chartboost SDK 6.6.0.

#### Version 6.5.2.1
- Enabled bitcode support.
- Now distributing Chartboost adapter as a framework.
- To import `ChartboostAdapter.framework` in your project, make sure to set
  `Allow Non-modular Includes in Framework Modules` to `YES` under Build
  Settings of your target.

#### Version 6.5.2.0
- Changed the version naming system to
  [Chartboost SDK version].[adapter patch version].
- Updated the minimum required Chartboost SDK to v6.5.1.
- Updated the minimum required Google Mobile Ads SDK to v7.10.1.
- Fixed a bug to support multiple Chartboost ad locations.
- Apps now get the `interstitialWillDismissScreen:` callback when the
  interstitial ad is about to dismiss.
- Apps now get the `rewardBasedVideoAdDidOpen:` callback when a reward-based
  video ad is opened.

#### Version 1.1.0
- Removed Chartboost Ad Location from Chartboost extras. Ad Location is now
specified in the AdMob console when configuring Chartboost for mediation.

#### Version 1.0.0
- Initial release. Supports reward-based video ads and interstitial ads.<|MERGE_RESOLUTION|>--- conflicted
+++ resolved
@@ -1,15 +1,15 @@
 ## Chartboost iOS Mediation Adapter Changelog
+
+#### Version 8.2.0.1
+- Code cleanup.
 
 #### Version 8.2.0.0
 - Verified compatibility with Chartboost SDK 8.2.0.
-<<<<<<< HEAD
-=======
 - Now requires Google Mobile Ads SDK version 7.61.0 or higher.
 
 Build and tested with
 - Google Mobile Ads SDK version 7.61.0.
 - Chartboost SDK version 8.2.0.
->>>>>>> fdd39976
 
 #### Version 8.1.0.1
 - Updated the minimum required Google Mobile Ads SDK version to 7.60.0.
