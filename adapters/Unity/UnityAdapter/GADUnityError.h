--- conflicted
+++ resolved
@@ -13,12 +13,9 @@
 // limitations under the License.
 
 #import <Foundation/Foundation.h>
-<<<<<<< HEAD
-=======
 
 /// Missing gameID or placementID
 static NSString *const kMISSING_ID_ERROR = @"Game ID and Placement ID cannot be nil.";
->>>>>>> 49aef237
 
 /// Returns an NSError with NSLocalizedDescriptionKey and NSLocalizedFailureReasonErrorKey values
 /// set to |description|.
