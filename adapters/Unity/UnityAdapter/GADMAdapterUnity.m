--- conflicted
+++ resolved
@@ -32,7 +32,8 @@
 
   /// Unity Ads Banner wrapper
   GADMAdapterUnityBannerAd *_bannerAd;
-
+  NSString *_uuid;
+  UADSMetaData *_metaData;
 }
 
 @end
@@ -68,7 +69,6 @@
   self = [super init];
   if (self) {
     _networkConnector = connector;
-<<<<<<< HEAD
     _uuid = [[NSUUID UUID] UUIDString];
     
     _metaData = [[UADSMetaData alloc] init];
@@ -76,8 +76,6 @@
     [_metaData setCategory:@"mediation_adapter"];
     [_metaData set:_uuid value:@"create-adapter"];
     [_metaData commit];
-=======
->>>>>>> 4e69e8de
   }
   return self;
 }
@@ -92,7 +90,6 @@
     return;
   }
     
-<<<<<<< HEAD
   [_metaData setCategory:@"mediation_adapter"];
   [_metaData set:_uuid value:@"load-interstitial"];
   [_metaData set:_uuid value:_placementID];
@@ -100,20 +97,8 @@
 }
 
 - (void)presentInterstitialFromRootViewController:(UIViewController *)rootViewController {
-    [UnityAds show:rootViewController placementId:_placementID];
-    
-    [_metaData setCategory:@"mediation_adapter"];
-    [_metaData set:_uuid value:@"show-interstitial"];
-    [_metaData set:_uuid value:_placementID];
-    [_metaData commit];
-=======
-  [[GADMAdapterUnitySingleton sharedInstance] requestInterstitialAdWithDelegate:self];
-}
-
-- (void)presentInterstitialFromRootViewController:(UIViewController *)rootViewController {
   [_networkConnector adapterWillPresentInterstitial:self];
   [[GADMAdapterUnitySingleton sharedInstance] presentInterstitialAdForViewController:rootViewController delegate:self];
->>>>>>> 4e69e8de
 }
 
 #pragma mark Banner Methods
