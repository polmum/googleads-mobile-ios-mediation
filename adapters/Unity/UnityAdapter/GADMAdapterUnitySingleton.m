--- conflicted
+++ resolved
@@ -62,173 +62,7 @@
   [mediationMetaData commit];
 
   // Initializing Unity Ads with |gameID|.
-<<<<<<< HEAD
-  [UnityAds initialize:gameID testMode:false enablePerPlacementLoad:true];
-=======
-  [UnityAds initialize:gameID testMode:NO];
-  [UnityAds addDelegate:self];
-}
-
-- (void)addAdapterDelegate:
-    (id<GADMAdapterUnityDataProvider, UnityAdsExtendedDelegate>)adapterDelegate {
-  @synchronized(_adapterDelegates) {
-    [_adapterDelegates setObject:adapterDelegate forKey:[adapterDelegate getPlacementID]];
-  }
-}
-
-#pragma mark - Rewardbased video ad methods
-
-- (void)requestRewardedAdWithDelegate:
-    (id<GADMAdapterUnityDataProvider, UnityAdsExtendedDelegate>)adapterDelegate {
-  NSString *gameID = [adapterDelegate getGameID];
-  NSString *placementID = [adapterDelegate getPlacementID];
-
-  @synchronized(_adapterDelegates) {
-    if ([_adapterDelegates objectForKey:placementID]) {
-      NSString *message = @"An ad is already loading for placement ID %@";
-      [adapterDelegate unityAdsDidError:kUnityAdsErrorInternalError
-                            withMessage:[NSString stringWithFormat:message, placementID]];
-      return;
-    }
-  }
-
-  [self addAdapterDelegate:adapterDelegate];
-
-  if (![UnityAds isInitialized]) {
-    [self initializeWithGameID:gameID];
-  }
-
-  [UnityAds load:placementID];
-  if ([UnityAds isReady:placementID]) {
-    [adapterDelegate unityAdsReady:placementID];
-  }
-}
-
-- (void)presentRewardedAdForViewController:(UIViewController *)viewController
-                                  delegate:
-                                      (id<GADMAdapterUnityDataProvider, UnityAdsExtendedDelegate>)
-                                          adapterDelegate {
-  _currentShowingUnityDelegate = adapterDelegate;
-
-  NSString *placementID = [adapterDelegate getPlacementID];
-  if ([UnityAds isReady:placementID]) {
-    UADSMediationMetaData *mediationMetaData = [[UADSMediationMetaData alloc] init];
-    [mediationMetaData setOrdinal:impressionOrdinal++];
-    [mediationMetaData commit];
-    [UnityAds show:viewController placementId:placementID];
-  } else {
-    UADSMediationMetaData *mediationMetaData = [[UADSMediationMetaData alloc] init];
-    [mediationMetaData setMissedImpressionOrdinal:missedImpressionOrdinal++];
-    [mediationMetaData commit];
-  }
-}
-
-#pragma mark - Interstitial ad methods
-
-- (void)requestInterstitialAdWithDelegate:
-    (id<GADMAdapterUnityDataProvider, UnityAdsExtendedDelegate>)adapterDelegate {
-  NSString *gameID = [adapterDelegate getGameID];
-  NSString *placementID = [adapterDelegate getPlacementID];
-
-  @synchronized(_adapterDelegates) {
-    if ([_adapterDelegates objectForKey:placementID]) {
-      NSString *message = @"An ad is already loading for placement ID %@";
-      [adapterDelegate unityAdsDidError:kUnityAdsErrorInternalError
-                            withMessage:[NSString stringWithFormat:message, placementID]];
-      return;
-    }
-  }
-
-  [self addAdapterDelegate:adapterDelegate];
-
-  if (![UnityAds isInitialized]) {
-    [self initializeWithGameID:gameID];
-  }
-
-  [UnityAds load:placementID];
-  if ([UnityAds isReady:placementID]) {
-    [adapterDelegate unityAdsReady:placementID];
-  }
-}
-
-- (void)presentInterstitialAdForViewController:(UIViewController *)viewController
-                                      delegate:(id<GADMAdapterUnityDataProvider,
-                                                   UnityAdsExtendedDelegate>)adapterDelegate {
-  _currentShowingUnityDelegate = adapterDelegate;
-
-  NSString *placementID = [adapterDelegate getPlacementID];
-  if ([UnityAds isReady:placementID]) {
-    UADSMediationMetaData *mediationMetaData = [[UADSMediationMetaData alloc] init];
-    [mediationMetaData setOrdinal:impressionOrdinal++];
-    [mediationMetaData commit];
-    [UnityAds show:viewController placementId:placementID];
-  } else {
-    UADSMediationMetaData *mediationMetaData = [[UADSMediationMetaData alloc] init];
-    [mediationMetaData setMissedImpressionOrdinal:missedImpressionOrdinal++];
-    [mediationMetaData commit];
-  }
-}
-
-#pragma mark - Unity Delegate Methods
-
-- (void)unityAdsPlacementStateChanged:(NSString *)placementId
-                             oldState:(UnityAdsPlacementState)oldState
-                             newState:(UnityAdsPlacementState)newState {
-  // This callback is not forwarded to the adapter by the GADMAdapterUnitySingleton and the adapter
-  // should use the unityAdsReady: and unityAdsDidError: callbacks to forward Unity Ads SDK state to
-  // Google Mobile Ads SDK.
-}
-
-- (void)unityAdsDidFinish:(NSString *)placementID withFinishState:(UnityAdsFinishState)state {
-  @synchronized(_adapterDelegates) {
-    GADMAdapterUnityMapTableRemoveObjectForKey(_adapterDelegates, placementID);
-  }
-  [_currentShowingUnityDelegate unityAdsDidFinish:placementID withFinishState:state];
-}
-
-- (void)unityAdsDidStart:(NSString *)placementID {
-  [_currentShowingUnityDelegate unityAdsDidStart:placementID];
-}
-
-- (void)unityAdsReady:(NSString *)placementID {
-  id<GADMAdapterUnityDataProvider, UnityAdsExtendedDelegate> adapterDelegate;
-  @synchronized(_adapterDelegates) {
-    adapterDelegate = [_adapterDelegates objectForKey:placementID];
-  }
-
-  if (adapterDelegate) {
-    [adapterDelegate unityAdsReady:placementID];
-  }
-}
-
-- (void)unityAdsDidClick:(NSString *)placementID {
-  [_currentShowingUnityDelegate unityAdsDidClick:placementID];
-}
-
-- (void)unityAdsDidError:(UnityAdsError)error withMessage:(NSString *)message {
-  if (error == kUnityAdsErrorShowError) {
-    [_currentShowingUnityDelegate unityAdsDidError:error withMessage:message];
-    return;
-  }
-
-  NSArray *delegates;
-  @synchronized(_adapterDelegates) {
-    delegates = _adapterDelegates.objectEnumerator.allObjects;
-  }
-
-  for (id<UnityAdsExtendedDelegate, UnityAdsExtendedDelegate> delegate in delegates) {
-    [delegate unityAdsDidError:error withMessage:message];
-  }
-
-  @synchronized(_adapterDelegates) {
-    [_adapterDelegates removeAllObjects];
-  }
-}
-
-- (void)stopTrackingDelegate:
-    (id<GADMAdapterUnityDataProvider, UnityAdsExtendedDelegate>)adapterDelegate {
-  GADMAdapterUnityMapTableRemoveObjectForKey(_adapterDelegates, [adapterDelegate getPlacementID]);
->>>>>>> cb7d2e97
+  [UnityAds initialize:gameID testMode:NO enablePerPlacementLoad:YES];
 }
 
 @end