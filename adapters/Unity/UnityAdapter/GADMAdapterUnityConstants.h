--- conflicted
+++ resolved
@@ -29,11 +29,7 @@
 static NSString *const kGADMAdapterUnityPlacementID = @"zoneId";
 
 /// Ad mediation network adapter version.
-<<<<<<< HEAD
-static NSString *const kGADMAdapterUnityVersion = @"3.4.8.0";
-=======
 static NSString *const kGADMAdapterUnityVersion = @"3.5.0.0";
->>>>>>> 49aef237
 
 /// Ad mediation network name.
 static NSString *const kGADMAdapterUnityMediationNetworkName = @"AdMob";