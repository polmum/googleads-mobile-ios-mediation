--- conflicted
+++ resolved
@@ -38,13 +38,7 @@
 		BF20BE77200E5FA8003FE7F8 /* GADMAdapterIronSourceBase.m in Sources */ = {isa = PBXBuildFile; fileRef = BF20BE70200E5FA8003FE7F8 /* GADMAdapterIronSourceBase.m */; };
 		BF20BE78200E5FA8003FE7F8 /* GADMAdapterIronSource.h in Headers */ = {isa = PBXBuildFile; fileRef = BF20BE71200E5FA8003FE7F8 /* GADMAdapterIronSource.h */; };
 		BF20BE79200E5FA8003FE7F8 /* GADMAdapterIronSourceRewarded.h in Headers */ = {isa = PBXBuildFile; fileRef = BF20BE72200E5FA8003FE7F8 /* GADMAdapterIronSourceRewarded.h */; };
-<<<<<<< HEAD
-		BF20BE7A200E5FA8003FE7F8 /* GADMIronSourceExtras.m in Sources */ = {isa = PBXBuildFile; fileRef = BF20BE73200E5FA8003FE7F8 /* GADMIronSourceExtras.m */; };
 		BF20BE7B200E5FA8003FE7F8 /* GADMAdapterIronSourceRewarded.m in Sources */ = {isa = PBXBuildFile; fileRef = BF20BE74200E5FA8003FE7F8 /* GADMAdapterIronSourceRewarded.m */; };
-		BF20BE7D200E5FB2003FE7F8 /* GADMIronSourceExtras.h in Headers */ = {isa = PBXBuildFile; fileRef = BF20BE7C200E5FB2003FE7F8 /* GADMIronSourceExtras.h */; settings = {ATTRIBUTES = (Public, ); }; };
-=======
-		BF20BE7B200E5FA8003FE7F8 /* GADMAdapterIronSourceRewarded.m in Sources */ = {isa = PBXBuildFile; fileRef = BF20BE74200E5FA8003FE7F8 /* GADMAdapterIronSourceRewarded.m */; };
->>>>>>> b7fbf657
 /* End PBXBuildFile section */
 
 /* Begin PBXCopyFilesBuildPhase section */
@@ -60,11 +54,8 @@
 /* End PBXCopyFilesBuildPhase section */
 
 /* Begin PBXFileReference section */
-<<<<<<< HEAD
-=======
 		350BFE00202D074F00C76B52 /* README.md */ = {isa = PBXFileReference; fileEncoding = 4; lastKnownFileType = net.daringfireball.markdown; path = README.md; sourceTree = "<group>"; };
 		350BFE01202D074F00C76B52 /* CHANGELOG.md */ = {isa = PBXFileReference; fileEncoding = 4; lastKnownFileType = net.daringfireball.markdown; path = CHANGELOG.md; sourceTree = "<group>"; };
->>>>>>> b7fbf657
 		35F410611FB4D85B000B379C /* IronSourceAdapter.h */ = {isa = PBXFileReference; fileEncoding = 4; lastKnownFileType = sourcecode.c.h; path = IronSourceAdapter.h; sourceTree = "<group>"; };
 		35F410621FB4D85B000B379C /* module.modulemap */ = {isa = PBXFileReference; fileEncoding = 4; lastKnownFileType = "sourcecode.module-map"; path = module.modulemap; sourceTree = "<group>"; };
 		7D46CFDF1DB6B7CC0050F612 /* Adapter.xcconfig */ = {isa = PBXFileReference; lastKnownFileType = text.xcconfig; path = Adapter.xcconfig; sourceTree = "<group>"; };
@@ -78,13 +69,7 @@
 		BF20BE70200E5FA8003FE7F8 /* GADMAdapterIronSourceBase.m */ = {isa = PBXFileReference; fileEncoding = 4; lastKnownFileType = sourcecode.c.objc; path = GADMAdapterIronSourceBase.m; sourceTree = "<group>"; };
 		BF20BE71200E5FA8003FE7F8 /* GADMAdapterIronSource.h */ = {isa = PBXFileReference; fileEncoding = 4; lastKnownFileType = sourcecode.c.h; path = GADMAdapterIronSource.h; sourceTree = "<group>"; };
 		BF20BE72200E5FA8003FE7F8 /* GADMAdapterIronSourceRewarded.h */ = {isa = PBXFileReference; fileEncoding = 4; lastKnownFileType = sourcecode.c.h; path = GADMAdapterIronSourceRewarded.h; sourceTree = "<group>"; };
-<<<<<<< HEAD
-		BF20BE73200E5FA8003FE7F8 /* GADMIronSourceExtras.m */ = {isa = PBXFileReference; fileEncoding = 4; lastKnownFileType = sourcecode.c.objc; path = GADMIronSourceExtras.m; sourceTree = "<group>"; };
 		BF20BE74200E5FA8003FE7F8 /* GADMAdapterIronSourceRewarded.m */ = {isa = PBXFileReference; fileEncoding = 4; lastKnownFileType = sourcecode.c.objc; path = GADMAdapterIronSourceRewarded.m; sourceTree = "<group>"; };
-		BF20BE7C200E5FB2003FE7F8 /* GADMIronSourceExtras.h */ = {isa = PBXFileReference; fileEncoding = 4; lastKnownFileType = sourcecode.c.h; path = GADMIronSourceExtras.h; sourceTree = "<group>"; };
-=======
-		BF20BE74200E5FA8003FE7F8 /* GADMAdapterIronSourceRewarded.m */ = {isa = PBXFileReference; fileEncoding = 4; lastKnownFileType = sourcecode.c.objc; path = GADMAdapterIronSourceRewarded.m; sourceTree = "<group>"; };
->>>>>>> b7fbf657
 /* End PBXFileReference section */
 
 /* Begin PBXFrameworksBuildPhase section */
@@ -110,7 +95,6 @@
 		35F410601FB4D85B000B379C /* Headers */ = {
 			isa = PBXGroup;
 			children = (
-				BF20BE7C200E5FB2003FE7F8 /* GADMIronSourceExtras.h */,
 				35F410611FB4D85B000B379C /* IronSourceAdapter.h */,
 			);
 			path = Headers;
@@ -135,10 +119,6 @@
 				BF20BE70200E5FA8003FE7F8 /* GADMAdapterIronSourceBase.m */,
 				BF20BE72200E5FA8003FE7F8 /* GADMAdapterIronSourceRewarded.h */,
 				BF20BE74200E5FA8003FE7F8 /* GADMAdapterIronSourceRewarded.m */,
-<<<<<<< HEAD
-				BF20BE73200E5FA8003FE7F8 /* GADMIronSourceExtras.m */,
-=======
->>>>>>> b7fbf657
 			);
 			path = IronSourceAdapter;
 			sourceTree = "<group>";
@@ -155,11 +135,8 @@
 		7DFABB141DA8682C00322E02 = {
 			isa = PBXGroup;
 			children = (
-<<<<<<< HEAD
-=======
 				350BFE00202D074F00C76B52 /* README.md */,
 				350BFE01202D074F00C76B52 /* CHANGELOG.md */,
->>>>>>> b7fbf657
 				7D72B8C11DB97C10006EAE11 /* IronSourceAdapter */,
 				35F4105F1FB4D83B000B379C /* Public */,
 				7DE821BD1DB04B5000AA08CF /* BuildScript */,
@@ -183,7 +160,6 @@
 			isa = PBXHeadersBuildPhase;
 			buildActionMask = 2147483647;
 			files = (
-				BF20BE7D200E5FB2003FE7F8 /* GADMIronSourceExtras.h in Headers */,
 				35F410631FB4D85B000B379C /* IronSourceAdapter.h in Headers */,
 				BF20BE78200E5FA8003FE7F8 /* GADMAdapterIronSource.h in Headers */,
 				BF20BE79200E5FA8003FE7F8 /* GADMAdapterIronSourceRewarded.h in Headers */,
@@ -289,10 +265,6 @@
 			files = (
 				BF20BE77200E5FA8003FE7F8 /* GADMAdapterIronSourceBase.m in Sources */,
 				BF20BE76200E5FA8003FE7F8 /* GADMAdapterIronSource.m in Sources */,
-<<<<<<< HEAD
-				BF20BE7A200E5FA8003FE7F8 /* GADMIronSourceExtras.m in Sources */,
-=======
->>>>>>> b7fbf657
 				BF20BE7B200E5FA8003FE7F8 /* GADMAdapterIronSourceRewarded.m in Sources */,
 			);
 			runOnlyForDeploymentPostprocessing = 0;
