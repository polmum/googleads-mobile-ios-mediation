# ironSource Adapter for Google Mobile Ads SDK for iOS

## 6.7.5.0
<<<<<<< HEAD
- Initial release!
=======
- Initial release!
- Supports interstitial and rewarded video ads.
>>>>>>> b7fbf657
<|MERGE_RESOLUTION|>--- conflicted
+++ resolved
@@ -1,9 +1,5 @@
 # ironSource Adapter for Google Mobile Ads SDK for iOS
 
 ## 6.7.5.0
-<<<<<<< HEAD
 - Initial release!
-=======
-- Initial release!
-- Supports interstitial and rewarded video ads.
->>>>>>> b7fbf657
+- Supports interstitial and rewarded video ads.