## Verizon Media iOS Mediation Adapter Changelog

<<<<<<< HEAD
#### Version 1.3.0.0
- Added support for Verizon Ads Standard Edition 1.3.0
=======
#### Version 1.2.2.0
- Verified compatibility with Verizon Ads Standard Edition version 1.2.2.

Build and tested with
- Google Mobile Ads SDK version 7.53.0.
- Verizon Ads SDK version 1.2.2.
>>>>>>> cc03655c

#### Version 1.2.1.0
- Added support for Verizon Ads Standard Edition 1.2.1
- Added support for native ads
- Added support for rewarded video ads

#### Version 1.1.2.0
- Initial release.
- Verified compatibility with Verizon Ads Standard Edition version 1.1.2.
- Supports banner and interstitial ads.
- 'One by AOL' has been rebranded to 'Verizon Media'.<|MERGE_RESOLUTION|>--- conflicted
+++ resolved
@@ -1,16 +1,14 @@
 ## Verizon Media iOS Mediation Adapter Changelog
 
-<<<<<<< HEAD
 #### Version 1.3.0.0
 - Added support for Verizon Ads Standard Edition 1.3.0
-=======
+
 #### Version 1.2.2.0
 - Verified compatibility with Verizon Ads Standard Edition version 1.2.2.
 
 Build and tested with
 - Google Mobile Ads SDK version 7.53.0.
 - Verizon Ads SDK version 1.2.2.
->>>>>>> cc03655c
 
 #### Version 1.2.1.0
 - Added support for Verizon Ads Standard Edition 1.2.1
