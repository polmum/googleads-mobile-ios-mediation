#import "vungleHelper.h"

<<<<<<< HEAD
static NSString *const vungleAdapterVersion = @"5.4.0.0";
=======
static NSString *const vungleAdapterVersion = @"6.2.0.0";
>>>>>>> 541df5ca

static NSString *const kApplicationID = @"application_id";
static NSString *const kPlacementID = @"placementID";

@interface vungleHelper ()
@property(strong) NSMutableArray<id<VungleDelegate>> *delegates;
@property(strong) id<VungleDelegate> playingDelegate;
@end

@implementation vungleHelper

+ (NSString *)adapterVersion {
  return vungleAdapterVersion;
}

+ (vungleHelper *)sharedInstance {
  static vungleHelper *instance = nil;
  static dispatch_once_t onceToken;
  dispatch_once(&onceToken, ^{
    instance = [[vungleHelper alloc] init];
  });
  return instance;
}

- (id)init {
  self = [super init];
  if (self) {
    [VungleSDK sharedSDK].delegate = self;
    _delegates = [NSMutableArray array];
  }
  return self;
}

- (void)initWithAppId:(NSString *)appId placements:(NSArray<NSString *> *)placements {
  static dispatch_once_t onceToken;
  dispatch_once(&onceToken, ^{
    NSString *version =
        [[vungleHelper adapterVersion] stringByReplacingOccurrencesOfString:@"." withString:@"_"];
#pragma clang diagnostic push
#pragma clang diagnostic ignored "-Wundeclared-selector"
    [[VungleSDK sharedSDK] performSelector:@selector(setPluginName:version:)
                                withObject:@"admob"
                                withObject:version];
#pragma clang diagnostic pop
  });
  VungleSDK *sdk = [VungleSDK sharedSDK];
  if ([sdk isInitialized]) {
    [self initialized:true error:nil];
    return;
  }
  if ([self isInitialising]) {
    return;
  }

  _isInitialising = true;

  NSError *err = nil;
  _allPlacements = placements;
  [sdk startWithAppId:appId error:&err];
  if (err) {
    [self initialized:false error:err];
  }
}

+ (void)parseServerParameters:(NSDictionary *)serverParameters
                networkExtras:(VungleAdNetworkExtras *)networkExtras
                       result:(ParameterCB)result {
  NSMutableArray *allPlacements = [NSMutableArray array];
  if (networkExtras && networkExtras.allPlacements && [networkExtras.allPlacements count] > 0) {
    [allPlacements addObjectsFromArray:networkExtras.allPlacements];
  }

  if (!serverParameters || ![serverParameters objectForKey:kApplicationID]) {
    NSLog(@"Vungle app ID should be specified!");
    result(@{ NSLocalizedDescriptionKey : @"Vungle app ID should be specified!" }, nil, nil);
    return;
  }
  NSString *appId = [serverParameters objectForKey:kApplicationID];

  if (allPlacements.count == 0) {
    NSLog(@"At least one placement should be specified!");
    result(
        @{
          NSLocalizedDescriptionKey : @"At least one placement should be specified!"
        },
        nil, nil);
    return;
  }

  result(nil, appId, allPlacements);
}

+ (NSString *)findPlacement:(NSDictionary *)serverParameters
              networkExtras:(VungleAdNetworkExtras *)networkExtras {
  NSString *ret = nil;
  if (serverParameters && [serverParameters objectForKey:kPlacementID]) {
    ret = [serverParameters objectForKey:kPlacementID];
  }
  if (networkExtras && networkExtras.playingPlacement) {
    if (ret) {
      NSLog(@"'placementID' had a value in both serverParameters and networkExtras. Used one from "
            @"serverParameters");
    } else {
      ret = networkExtras.playingPlacement;
    }
  }

  return ret;
}

- (void)addDelegate:(id<VungleDelegate>)delegate {
  if (delegate && ![_delegates containsObject:delegate]) {
    [_delegates addObject:delegate];
  }
}

- (void)removeDelegate:(id<VungleDelegate>)delegate {
  if (delegate && [_delegates containsObject:delegate]) {
    [_delegates removeObject:delegate];
  }
}

- (void)notifyAdIsReady:(NSString *)placement {
  for (id<VungleDelegate> item in _delegates) {
    if ([placement isEqualToString:item.desiredPlacement]) {
      [item adAvailable];
    }
  }
}

- (void)loadAd:(NSString *)placement {
  if (placement) {
    VungleSDK *sdk = [VungleSDK sharedSDK];
    if ([sdk isAdCachedForPlacementID:placement]) {
      [self notifyAdIsReady:placement];
      return;
    }
    [sdk loadPlacementWithID:placement error:nil];
  }
}

- (BOOL)playAd:(UIViewController *)viewController
      delegate:(id<VungleDelegate>)delegate
        extras:(VungleAdNetworkExtras *)extras {
  if (!delegate || !delegate.desiredPlacement ||
      ![[VungleSDK sharedSDK] isAdCachedForPlacementID:delegate.desiredPlacement]) {
    return false;
  }
  NSMutableDictionary *options = [[NSMutableDictionary alloc] init];
  NSError *error = nil;
  bool startPlaying = true;
  [VungleSDK sharedSDK].muted = extras.muted;
  if (extras.userId) [options setObject:extras.userId forKey:VunglePlayAdOptionKeyUser];
  if (extras.ordinal) [options setObject:@(extras.ordinal) forKey:VunglePlayAdOptionKeyOrdinal];
  if (extras.flexViewAutoDismissSeconds)
    [options setObject:@(extras.flexViewAutoDismissSeconds)
                forKey:VunglePlayAdOptionKeyFlexViewAutoDismissSeconds];
  if (![[VungleSDK sharedSDK] playAd:viewController
                             options:options
                         placementID:delegate.desiredPlacement
                               error:&error]) {
    startPlaying = false;
  }
  if (error) {
    NSLog(@"Adapter failed to present reward based video ad, error %@",
          [error localizedDescription]);
    startPlaying = false;
  };
  if (startPlaying) {
    _playingDelegate = delegate;
  }
  return startPlaying;
}

- (void)initialized:(BOOL)isSuccess error:(NSError *)error {
  _isInitialising = false;
  for (id<VungleDelegate> item in _delegates) {
    if ([item waitingInit]) {
      [item initialized:isSuccess error:error];
    }
  }
}

#pragma mark - VungleSDKDelegate methods

- (void)vungleWillShowAdForPlacementID:(nullable NSString *)placementID {
  if (_playingDelegate) {
    [_playingDelegate willShowAd];
  }
}

- (void)vungleWillCloseAdWithViewInfo:(nonnull VungleViewInfo *)info
                          placementID:(nonnull NSString *)placementID {
  if (_playingDelegate) {
    [_playingDelegate willCloseAd:[info.completedView boolValue]
                 didClickDownload:[info.didDownload boolValue]];
  }
}

- (void)vungleAdPlayabilityUpdate:(BOOL)isAdPlayable
                      placementID:(NSString *)placementID
                            error:(NSError *)error {
  if (isAdPlayable) {
    [self notifyAdIsReady:placementID];
  } else if (error) {
    // do we want to do anything with the error here?
    NSLog(@"Vungle Ad Playability returned an error: %@", error.localizedDescription);
  }
}

- (void)vungleSDKDidInitialize {
  [self initialized:true error:nil];
}

@end<|MERGE_RESOLUTION|>--- conflicted
+++ resolved
@@ -1,10 +1,6 @@
 #import "vungleHelper.h"
 
-<<<<<<< HEAD
-static NSString *const vungleAdapterVersion = @"5.4.0.0";
-=======
 static NSString *const vungleAdapterVersion = @"6.2.0.0";
->>>>>>> 541df5ca
 
 static NSString *const kApplicationID = @"application_id";
 static NSString *const kPlacementID = @"placementID";
@@ -204,14 +200,9 @@
   }
 }
 
-- (void)vungleAdPlayabilityUpdate:(BOOL)isAdPlayable
-                      placementID:(NSString *)placementID
-                            error:(NSError *)error {
+- (void)vungleAdPlayabilityUpdate:(BOOL)isAdPlayable placementID:(nullable NSString *)placementID {
   if (isAdPlayable) {
     [self notifyAdIsReady:placementID];
-  } else if (error) {
-    // do we want to do anything with the error here?
-    NSLog(@"Vungle Ad Playability returned an error: %@", error.localizedDescription);
   }
 }
 
