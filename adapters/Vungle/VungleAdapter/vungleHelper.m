#import "vungleHelper.h"

<<<<<<< HEAD
static NSString *const vungleAdapterVersion = @"5.3.2";
=======
static NSString *const vungleAdapterVersion = @"5.3.0.0";
>>>>>>> fd19dde4

static NSString *const kApplicationID = @"application_id";
static NSString *const kPlacementID = @"placementID";

@interface vungleHelper ()
@property(strong) NSMutableArray<id<VungleDelegate>> *delegates;
@property(strong) id<VungleDelegate> playingDelegate;
@end

@implementation vungleHelper

+ (NSString *)adapterVersion {
  return vungleAdapterVersion;
}

+ (vungleHelper *)sharedInstance {
  static vungleHelper *instance = nil;
  static dispatch_once_t onceToken;
  dispatch_once(&onceToken, ^{
    instance = [[vungleHelper alloc] init];
  });
  return instance;
}

- (id)init {
  self = [super init];
  if (self) {
    [VungleSDK sharedSDK].delegate = self;
    _delegates = [NSMutableArray array];
  }
  return self;
}

- (void)initWithAppId:(NSString *)appId placements:(NSArray<NSString *> *)placements {
  static dispatch_once_t onceToken;
  dispatch_once(&onceToken, ^{
    NSString *version =
        [[vungleHelper adapterVersion] stringByReplacingOccurrencesOfString:@"." withString:@"_"];
#pragma clang diagnostic push
#pragma clang diagnostic ignored "-Wundeclared-selector"
    [[VungleSDK sharedSDK] performSelector:@selector(setPluginName:version:)
                                withObject:@"admob"
                                withObject:version];
#pragma clang diagnostic pop
  });
  VungleSDK *sdk = [VungleSDK sharedSDK];
  if ([sdk isInitialized]) {
    [self initialized:true error:nil];
    return;
  }
  if ([self isInitialising]) {
    return;
  }

  _isInitialising = true;

  NSError *err = nil;
  _allPlacements = placements;
  [sdk startWithAppId:appId placements:placements error:&err];
  if (err) {
    [self initialized:false error:err];
  }
}

+ (void)parseServerParameters:(NSDictionary *)serverParameters
                networkExtras:(VungleAdNetworkExtras *)networkExtras
                       result:(ParameterCB)result {
  NSMutableArray *allPlacements = [NSMutableArray array];
  if (networkExtras && networkExtras.allPlacements && [networkExtras.allPlacements count] > 0) {
    [allPlacements addObjectsFromArray:networkExtras.allPlacements];
  }

  if (!serverParameters || ![serverParameters objectForKey:kApplicationID]) {
    NSLog(@"Vungle app ID should be specified!");
<<<<<<< HEAD
    result(@{NSLocalizedDescriptionKey : @"Vungle app ID should be specified!"}, nil, nil);
=======
    result(@{ NSLocalizedDescriptionKey : @"Vungle app ID should be specified!" }, nil, nil);
>>>>>>> fd19dde4
    return;
  }
  NSString *appId = [serverParameters objectForKey:kApplicationID];

  if (allPlacements.count == 0) {
    NSLog(@"At least one placement should be specified!");
<<<<<<< HEAD
    result(@{NSLocalizedDescriptionKey : @"At least one placement should be specified!"}, nil, nil);
=======
    result(
        @{
          NSLocalizedDescriptionKey : @"At least one placement should be specified!"
        },
        nil, nil);
>>>>>>> fd19dde4
    return;
  }

  result(nil, appId, allPlacements);
}

+ (NSString *)findPlacement:(NSDictionary *)serverParameters
              networkExtras:(VungleAdNetworkExtras *)networkExtras {
  NSString *ret = nil;
  if (serverParameters && [serverParameters objectForKey:kPlacementID]) {
    ret = [serverParameters objectForKey:kPlacementID];
  }
  if (networkExtras && networkExtras.playingPlacement) {
    if (ret) {
<<<<<<< HEAD
      NSLog(
          @"'placementID' had a value in both serverParameters and networkExtras. Used one from "
          @"serverParameters");
=======
      NSLog(@"'placementID' had a value in both serverParameters and networkExtras. Used one from "
            @"serverParameters");
>>>>>>> fd19dde4
    } else {
      ret = networkExtras.playingPlacement;
    }
  }

  return ret;
}

- (void)addDelegate:(id<VungleDelegate>)delegate {
  if (delegate && ![_delegates containsObject:delegate]) {
    [_delegates addObject:delegate];
  }
}

- (void)removeDelegate:(id<VungleDelegate>)delegate {
  if (delegate && [_delegates containsObject:delegate]) {
    [_delegates removeObject:delegate];
  }
}

- (void)notifyAdIsReady:(NSString *)placement {
  for (id<VungleDelegate> item in _delegates) {
    if ([placement isEqualToString:item.desiredPlacement]) {
      [item adAvailable];
    }
  }
}

- (void)loadAd:(NSString *)placement {
  if (placement) {
    VungleSDK *sdk = [VungleSDK sharedSDK];
    if ([sdk isAdCachedForPlacementID:placement]) {
      [self notifyAdIsReady:placement];
      return;
    }
    [sdk loadPlacementWithID:placement error:nil];
  }
}

- (BOOL)playAd:(UIViewController *)viewController
      delegate:(id<VungleDelegate>)delegate
        extras:(VungleAdNetworkExtras *)extras {
  if (!delegate || !delegate.desiredPlacement ||
      ![[VungleSDK sharedSDK] isAdCachedForPlacementID:delegate.desiredPlacement]) {
    return false;
  }
  NSMutableDictionary *options = [[NSMutableDictionary alloc] init];
  NSError *error = nil;
  bool startPlaying = true;
  [VungleSDK sharedSDK].muted = extras.muted;
  if (extras.userId) [options setObject:extras.userId forKey:VunglePlayAdOptionKeyUser];
  if (extras.ordinal) [options setObject:@(extras.ordinal) forKey:VunglePlayAdOptionKeyOrdinal];
  if (extras.flexViewAutoDismissSeconds)
    [options setObject:@(extras.flexViewAutoDismissSeconds)
                forKey:VunglePlayAdOptionKeyFlexViewAutoDismissSeconds];
  if (![[VungleSDK sharedSDK] playAd:viewController
                             options:options
                         placementID:delegate.desiredPlacement
                               error:&error]) {
    startPlaying = false;
  }
  if (error) {
    NSLog(@"Adapter failed to present reward based video ad, error %@",
          [error localizedDescription]);
    startPlaying = false;
  };
  if (startPlaying) {
    _playingDelegate = delegate;
  }
  return startPlaying;
}

- (void)initialized:(BOOL)isSuccess error:(NSError *)error {
  _isInitialising = false;
  for (id<VungleDelegate> item in _delegates) {
    if ([item waitingInit]) {
      [item initialized:isSuccess error:error];
    }
  }
}

#pragma mark - VungleSDKDelegate methods

- (void)vungleWillShowAdForPlacementID:(nullable NSString *)placementID {
  if (_playingDelegate) {
    [_playingDelegate willShowAd];
  }
}

- (void)vungleWillCloseAdWithViewInfo:(nonnull VungleViewInfo *)info
                          placementID:(nonnull NSString *)placementID {
  if (_playingDelegate) {
    [_playingDelegate willCloseAd:[info.completedView boolValue]];
  }
}

- (void)vungleAdPlayabilityUpdate:(BOOL)isAdPlayable placementID:(nullable NSString *)placementID {
  if (isAdPlayable) {
    [self notifyAdIsReady:placementID];
  }
}

- (void)vungleSDKDidInitialize {
  [self initialized:true error:nil];
}

@end<|MERGE_RESOLUTION|>--- conflicted
+++ resolved
@@ -1,10 +1,6 @@
 #import "vungleHelper.h"
 
-<<<<<<< HEAD
-static NSString *const vungleAdapterVersion = @"5.3.2";
-=======
 static NSString *const vungleAdapterVersion = @"5.3.0.0";
->>>>>>> fd19dde4
 
 static NSString *const kApplicationID = @"application_id";
 static NSString *const kPlacementID = @"placementID";
@@ -79,26 +75,18 @@
 
   if (!serverParameters || ![serverParameters objectForKey:kApplicationID]) {
     NSLog(@"Vungle app ID should be specified!");
-<<<<<<< HEAD
-    result(@{NSLocalizedDescriptionKey : @"Vungle app ID should be specified!"}, nil, nil);
-=======
     result(@{ NSLocalizedDescriptionKey : @"Vungle app ID should be specified!" }, nil, nil);
->>>>>>> fd19dde4
     return;
   }
   NSString *appId = [serverParameters objectForKey:kApplicationID];
 
   if (allPlacements.count == 0) {
     NSLog(@"At least one placement should be specified!");
-<<<<<<< HEAD
-    result(@{NSLocalizedDescriptionKey : @"At least one placement should be specified!"}, nil, nil);
-=======
     result(
         @{
           NSLocalizedDescriptionKey : @"At least one placement should be specified!"
         },
         nil, nil);
->>>>>>> fd19dde4
     return;
   }
 
@@ -113,14 +101,8 @@
   }
   if (networkExtras && networkExtras.playingPlacement) {
     if (ret) {
-<<<<<<< HEAD
-      NSLog(
-          @"'placementID' had a value in both serverParameters and networkExtras. Used one from "
-          @"serverParameters");
-=======
       NSLog(@"'placementID' had a value in both serverParameters and networkExtras. Used one from "
             @"serverParameters");
->>>>>>> fd19dde4
     } else {
       ret = networkExtras.playingPlacement;
     }
@@ -172,10 +154,6 @@
   bool startPlaying = true;
   [VungleSDK sharedSDK].muted = extras.muted;
   if (extras.userId) [options setObject:extras.userId forKey:VunglePlayAdOptionKeyUser];
-  if (extras.ordinal) [options setObject:@(extras.ordinal) forKey:VunglePlayAdOptionKeyOrdinal];
-  if (extras.flexViewAutoDismissSeconds)
-    [options setObject:@(extras.flexViewAutoDismissSeconds)
-                forKey:VunglePlayAdOptionKeyFlexViewAutoDismissSeconds];
   if (![[VungleSDK sharedSDK] playAd:viewController
                              options:options
                          placementID:delegate.desiredPlacement
@@ -213,7 +191,7 @@
 - (void)vungleWillCloseAdWithViewInfo:(nonnull VungleViewInfo *)info
                           placementID:(nonnull NSString *)placementID {
   if (_playingDelegate) {
-    [_playingDelegate willCloseAd:[info.completedView boolValue]];
+    [_playingDelegate willCloseAd:info.completedView];
   }
 }
 
